<!-- markdownlint-disable MD026 -->
# :hammer: LogRhythm.Tools :hammer:

LogRhythm.Tools is a PowerShell module for interacting with LogRhythm APIs. The module is a powerful addition to a LogRhythm analyst's toolbox, and can be used interactively within PowerShell or as a framework for developing SmartResponse plugins - without requiring an understanding of LogRhythm's API layer.

**LogRhythm Components:**

- Admin (Agents, Entities, Hosts, Identities, lists, Locations, LogSources, Networks, Users)
- AI Engine Drilldown for Alarms
- Cases (Evidence, Metrics, Playbooks, Tags)
- LogRhythm Search (LR version 7.5 required)
- LogRhythm Echo

**Third Party Integrations:**

LogRhythm.Tools supports API access to various third party vendors.  Access to these services requires authorization keys provided by the third party and is not granted as a part of the LogRhythm.Tools module.  

- Virus Total
- Recorded Future
- Shodan
- Urlscan

---------

Each command included in the LogRhythm.Tools module is deigned to be modular and built to leverage the power of the PowerShell pipeline.  The output of one LRT command can be sent for processing as input to the another command. And that output can be sent to yet another command. The result is a complex command chain or pipeline that is composed of a series of simple commands.

## [Requirements](#Requirements)

**Operating Systems**

- Windows 7
- Windows 8.1
- Windows 10
- Windows Server 2008r2
- Windows Server 2012
- Windows Server 2012r2
- Windows Server 2019

**Software**

- Windows Management Framework 5.1
- Windows .Net Framework 4.5.2

**Permissions**

- Ability to download resources from Github.com
- Ability to extract archive files from zip
- User level privileges to run PowerShell
- User level privileges to install PowerShell modules

**Credentials**

***Required***

- LogRhythm API Key

***Optional***

- Recorded Future API Key
- Shodan API Key
- Urlscan API Key
- VirusTotal API Key



> NOTE: For specific Cmdlet requirements reference the section [Cmdlet Version Requirements](#Cmdlet-Version-Requirements)

## Installation

* <a href="https://github.com/LogRhythm-Tools/LogRhythm.Tools/releases" target="_blank">Download</a> and extract the LogRhythm.Tools release package
* Run setup.ps1 on a host that meets LogRhythm.Tools system [requirements](#Requirements)
* Follow the directions presented through the interactive installer
  * To apply configuration changes re-run the setup.ps1
* Once installation has been complete follow these steps to test basic functionality
  * Open <code>powershell.exe</code>
  * Enter <code>Import-Module LogRhythm.Tools</code>
    * Verify no errors were returned during module import
  * Execute LogRhythm.Tools Cmdlet(s)
    * <code>Get-LrLists</code>
    * <code>Get-LrEntities</code>
    * <code>Get-LrUsers</code>

For additional examples on how to leverage LogRhythm.Tools check out the [Examples](#examples) section.

## Coming Soon

Our 1.0 release is just around the corner, and we will be publishing a pre-release candidate on July 31st, 2020.  Stay tuned for more information, documentation and other materials that will help you in getting started with the LogRhythm.Tools module!
<<<<<<< HEAD

# Getting Started

## [Requirements](#Requirements)

**Operating Systems**

- Windows 7
- Windows 8.1
- Windows 10
- Windows Server 2008r2
- Windows Server 2012
- Windows Server 2012r2
- Windows Server 2019

**Software**

- Windows Management Framework 5.1
- Windows .Net Framework 4.5.2

**Permissions**

- Ability to download resources from Github.com
- Ability to extract archive files from zip
- User level privileges to run PowerShell
- User level privileges to install PowerShell modules

**Credentials**

***Required***

- LogRhythm API Key

***Optional***

- Recorded Future API Key
- Shodan API Key
- Urlscan API Key
- VirusTotal API Key



> NOTE: For specific Cmdlet requirements reference the section [Cmdlet Version Requirements](#Cmdlet-Version-Requirements)

## Installation

* <a href="https://github.com/LogRhythm-Tools/LogRhythm.Tools/releases" target="_blank">Download</a> and extract the LogRhythm.Tools release package
* Run <code>Setup.ps1</code> on a host that meets LogRhythm.Tools system [requirements](#Requirements)
* Follow the directions presented through the interactive installer
  * To apply configuration changes re-run the <code>Setup.ps1</code>
* Once installation has been complete follow these steps to test basic functionality
  * Open <code>powershell.exe</code>
  * Enter <code>Import-Module LogRhythm.Tools</code>
    * Verify no errors were returned during module import
  * Execute LogRhythm.Tools Cmdlet(s)
    * <code>Get-LrLists</code>
    * <code>Get-LrEntities</code>
    * <code>Get-LrUsers</code>

### Installation Demo
<img src="https://raw.githubusercontent.com/LogRhythm-Tools/LogRhythm.Tools/Documentation-2/docs/examples/LR.Tools_Installer.gif" width="750" />

For additional examples on how to leverage LogRhythm.Tools check out the [Examples](#examples) section.
=======
>>>>>>> 85703093

---------

## Contributing

Contributions are welcome. Please review the [Contributing](CONTRIBUTING.md) guide and the [Code Style](CODESTYLE.md) guide.

---------

# Additional Details

## [Examples](#examples)

### List Management

#### Retrieving Lists
A great place to start is reviewing all of the lists that are available to us through our API access.  It's important to note that our access is defined and controlled by LogRhythm's RBAC policies.

<code>
    PS C:\LogRhythm.Tools> get-lrlists

    listType        : GeneralValue
    status           : Active
    name            : LRT : Hash : Recently Quarantined Files
    shortDescription : List of file hashes populated in response to Anti-Virus quarantine actions.
    longDescription  :  This list is leveraged to identify any additional Information System that may have activity corresponding with the identified file hash.
    useContext       : {Hash}
    autoImportOption : @{enabled=False; usePatterns=False; replaceExisting=False}
    importFileName   :
    id               : 2001
    guid             : BC952970-2AF3-46B7-BB1F-4282102EB1FE
    dateCreated      : 2020-06-11T16:47:13.823Z
    dateUpdated      : 2020-06-11T16:47:14.677Z
    revisitDate      : 2030-06-11T10:47:14.677Z
    readAccess       : PublicRestrictedAdmin
    writeAccess      : PublicRestrictedAdmin
    restrictedRead   : False
    entityName       : Primary Site
    entryCount       : 12
    needToNotify     : False
    doesExpire       : False
    owner            : 1

     
    listType         : GeneralValue
    status            : Active
    name             : LRT : Domain : ConfLo : Blacklisted Dns Name
    shortDescription : List of URLs that have a low level of confidence associated with Blacklisted DNS names.
    longDescription  :  This list is leveraged to identify Information Systems that may have activity with suspicious domain names.
    useContext       : {URL}
    autoImportOption : @{enabled=False; usePatterns=False; replaceExisting=False}
    importFileName   :
    id               : 2019
    guid             : 7328F064-6E70-45E8-8881-B9917F15C9D3
    dateCreated      : 2020-06-12T14:23:01.853Z
    dateUpdated      : 2020-06-12T14:23:02.743Z
    revisitDate      : 2030-06-12T08:23:02.743Z
    readAccess       : PublicRestrictedAdmin
    writeAccess      : PublicRestrictedAdmin
    restrictedRead   : False
    entityName       : Primary Site
    entryCount       : 12
    needToNotify     : False
    doesExpire       : False
    owner            : 1
</code>

<<<<<<< HEAD
=======

>>>>>>> 85703093
#### Retrieving list values
The list LRT : Domain : ConfLo : Blacklisted Dns Name appears interesting and we want to review only the list values populated on the list.  For this we'll make use of the Get-LrListItems cmdlet where we can reference our target list by its name, LRT : Domain : ConfLo : Blacklisted Dns Name or by its GUID 7328F064-6E70-45E8-8881-B9917F15C9D3.  This is thanks to the implementation design of the LogRhythm Tools cmdlets. 

<code>
    PS C:\LogRhythm.Tools> get-lrlistitems -Name "LRT : Domain : ConfLo : Blacklisted Dns Name" -ValuesOnly

    www.plxipr.com
    imagescmeraclub.com
    tutorialsalk.info
    buildingmsu.ac.th
    www.haecaklaw.com
    bolizarsspos.com
    logrhythm.com
    boilersadfurnaces.com
    appum.com
    avacarvisual.com.br
    amle-sun.eu
    icst.na.its.ac.id
</code>

#### Removing an item from a list
Reviewing the results from our Blacklisted Dns Name's it looks like a mistake has been introduced with the logrhythm.com entry.  This example will showcase how to remove a specific value from this list.  With this method we will change from referencing the list from the name property and instead reference the list by its GUID.

<code>
    PS C:\LogRhythm.Tools> Remove-LrListItem -Name '7328F064-6E70-45E8-8881-B9917F15C9D3' -Value "logrhythm.com"

    listType         : GeneralValue
    status           : Active
    name             : LRT : Domain : ConfLo : Blacklisted Dns Name
    shortDescription : List of URLs that have a low level of confidence associated with Blacklisted DNS names.
    longDescription  : This list is leveraged to identify Information Systems that may have activity with suspicious domain names.
    useContext       : {URL}
    autoImportOption : @{enabled=False; usePatterns=False; replaceExisting=False}
    importFileName   :
    id               : 2025
    guid             : 7328F064-6E70-45E8-8881-B9917F15C9D3
    dateCreated      : 2020-06-12T14:23:04.917Z
    dateUpdated      : 2020-06-22T20:32:09.853Z
    revisitDate      : 2030-06-22T14:32:09.857Z
    readAccess       : PublicRestrictedAdmin
    writeAccess      : PublicRestrictedAdmin
    restrictedRead   : False
    entityName       : Primary Site
    entryCount       : 11
    needToNotify     : False
    doesExpire       : False
    owner            : 1
    listItemsCount   : 0
</code>

To validate we can check our list's results to verify the removal.

<code>
    PS C:\LogRhythm.Tools> get-lrlistitems -Name "LRT : Domain : ConfLo : Blacklisted Dns Name" -ValuesOnly

    www.plxipr.com
    imagescmeraclub.com
    tutorialsalk.info
    buildingmsu.ac.th
    www.haecaklaw.com
    bolizarsspos.com
    boilersadfurnaces.com
    appum.com
    avacarvisual.com.br
    amle-sun.eu
    icst.na.its.ac.id
</code>

#### Remove all items from a list
Lets say we want to carry out some maintenance and clear out all the results from our Blacklisted Dns Name list.  For this example we'll utiize Powershell's pipeline processing and two LogRhythm Tools cmdlets.  The first cmdlet is from our earlier retrieving list items example that will be paired with the removing an item example.

<code>
    PS C:\LogRhythm.Tools> Get-LrListItems -name "LRT : Domain : ConfLo : Blacklisted Dns Name" -ValuesOnly | Remove-LrListItem -Name "LRT : Domain : ConfLo : Blacklisted Dns Name"

    listType         : GeneralValue
    status           : Active
    name             : LRT : Domain : ConfLo : Blacklisted Dns Name
    shortDescription : List of URLs that have a low level of confidence associated with Blacklisted DNS names.
    longDescription  : This list is leveraged to identify Information Systems that may have activity with suspicious domain names.
    useContext       : {URL}
    autoImportOption : @{enabled=False; usePatterns=False; replaceExisting=False}
    importFileName   :
    id               : 2025
    guid             : 7328F064-6E70-45E8-8881-B9917F15C9D3
    dateCreated      : 2020-06-12T14:23:04.917Z
    dateUpdated      : 2020-06-22T20:39:56.247Z
    revisitDate      : 2030-06-22T14:39:56.247Z
    readAccess       : PublicRestrictedAdmin
    writeAccess      : PublicRestrictedAdmin
    restrictedRead   : False
    entityName       : Primary Site
    entryCount       : 0
    needToNotify     : False
    doesExpire       : False
    owner            : 1
    listItemsCount   : 0
</code>

This example begins to show some of the flexibility and capability of the LogRhythm Tools PowerShell module.  The results show we successfully cleared out the number of entries contained in our target list through a single line of code with two cmdlets.  The same method we've applied for removing items from LogRhythm Lists can also be applied to adding items to lists. 

---

## [Cmdlet Version Requirements](#Cmdlet-Version-Requirements)
LogRhythm.Tools was developed and has undergone testing leveraging LogRhythm SIEM versions 7.4.X and 7.5.X.  Validate the SIEM version with the Minimum Version specification below prior to submitting Cmdlet issues.

|Cmdlet|API Endpoint|Category|Minimum Version|
|------|------------|--------|---------------|
|Get-LrAgentDetails|Admin|Agents|7.5.0|
|Get-LrAgentLogSources|Admin|Agents|7.5.0|
|Get-LrAgentsAccepted|Admin|Agents|7.5.0|
|Get-LrEntities|Admin|Entities|7.4.0|
|Get-LrEntityDetails|Admin|Entities|7.4.0|
|Get-LrHostDetails|Admin|Hosts|7.4.0|
|Get-LrHostIdentifiers|Admin|Hosts|7.4.0|
|Get-LrHosts|Admin|Hosts|7.4.0|
|New-LrHost|Admin|Hosts|7.4.0|
|Remove-LrHostIdentifier|Admin|Hosts|7.4.0|
|Update-LrHost|Admin|Hosts|7.4.0|
|Update-LrHostIdentifier|Admin|Hosts|7.4.0|
|Update-LrHostStatus|Admin|Hosts|7.4.0|
|Add-LrIdentitiy|Admin|Identity|7.4.0|
|Add-LrIdentityIdentifier|Admin|Identity|7.4.0|
|Disable-LrIdentity|Admin|Identity|7.4.0|
|Disable-LrIdentityIdentifier|Admin|Identity|7.4.0|
|Enable-LrIdentity|Admin|Identity|7.4.0|
|Enable-LrIdentityIdentifier|Admin|Identity|7.4.0|
|Find-LrIdentity|Admin|Identity|7.4.0|
|Find-LrIdentitySummaries|Admin|Identity|7.4.0|
|Format-LrIdentityPsObject|Admin|Identity|7.4.0|
|Get-LrIdentities|Admin|Identity|7.4.0|
|Get-LrIDentityById|Admin|Identity|7.4.0|
|Get-LrIdentityIdentifierConflicts|Admin|Identity|7.4.0|
|Merge-LrIDentities|Admin|Identity|7.4.0|
|Test-LrIdentifierType|Admin|Identity|7.4.0|
|Test-LrIdentityIDentifierId|Admin|Identity|7.4.0|
|Test-LrIdentityIdentifierValue|Admin|Identity|7.4.0|
|Add-LrListItem|Admin|Lists|7.4.0|
|Get-LrListGuidByName|Admin|Lists|7.4.0|
|Get-LrList|Admin|Lists|7.4.0|
|Get-LrListItems|Admin|Lists|7.4.0|
|Get-LrLists|Admin|Lists|7.4.0|
|New-LrList|Admin|Lists|7.4.0|
|Remove-LrListItem|Admin|Lists|7.4.0|
|Sync-LrListItems|Admin|Lists|7.4.0|
|Test-LrListType|Admin|Lists|7.4.0|
|Test-LrListValue|Admin|Lists|7.4.0|
|Get-LrLocations|Admin|Location|7.5.0|
|Show-LrLocations|Admin|Location|All versions|
|Get-LrLogSourceDetails|Admin|LogSources|7.5.0|
|Get-LrLogSources|Admin|LogSources|7.5.0|
|Find-LrNetworkByIP|Admin|Networks|7.4.0|
|Get-LrNetworkDetails|Admin|Networks|7.4.0|
|Get-LrNetworks|Admin|Networks|7.4.0|
|New-LrNetwork|Admin|Networks|7.4.0|
|Update-LrNetwork|Admin|Networks|7.4.0|
|Get-LrUserNumber|Admin|Users|7.4.0|
|Get-LrUsers|Admin|Users|7.4.0|
|Test-LrUserIdFormat|Admin|Users|7.4.0|
|Add-LrAlarmToCase|Evidence|General|7.4.0|
|Add-LrNoteToCase|Evidence|General|7.4.0|
|Add-LrCasePlaybook|Case|General|7.4.0|
|Add-LrCaseTags|Case|General|7.4.0|
|Format-LrCaseListSummary|Case|General|7.4.0|
|Get-LrCaseById|Case|General|7.4.0|
|Get-LrCaseEarliestEvidence|Case|General|7.4.0|
|Get-LrCasePlaybookProcedures|Case|General|7.4.0|
|Get-LrCasePlaybooks|Case|General|7.4.0|
|Get-LrCaseStatusTable|Case|General|7.4.0|
|Get-LrCases|Case|General|7.4.0|
|Get-PIFTypeName|Case|General|7.4.0|
|New-LrCase|Case|General|7.4.0|
|Remove-LrCasePlaybook|Case|General|7.4.0|
|Remove-LrCaseTags|Case|General|7.4.0|
|Test-LrCaseIdFormat|Case|General|7.4.0|
|Update-LrCaseEarliestEvidence|Case|General|7.4.0|
|Update-LrCaseEarliestEvidenceFromDrilldown|Case|General|7.4.0|
|Update-LrCasePlaybookProcedure|Case|General|7.4.0|
|Update-LrCaseStatus|Case|General|7.4.0|
|Get-LrCaseMetrics|Case|Metrics|7.4.0|
|Copy-LrPlaybook|Case|Playbooks|7.4.0|
|Get-LrPlaybookById|Case|Playbooks|7.4.0|
|Get-LrPlaybooks|Case|Playbooks|7.4.0|
|New-LrPlaybook|Case|Playbooks|7.4.0|
|Remove-LrPlaybook|Case|Playbooks|7.4.0|
|Update-LrPlaybook|Case|Playbooks|7.4.0|
|Get-LrPlaybookProcedure|Case|Procedures|7.4.0|
|Test-LrProcedureIdFormat|Case|Procedures|7.4.0|
|Update-LrPlaybookProcedure|Case|Procedures|7.4.0|
|Get-LrTag|Case|Tags|7.4.0|
|Get-LrTagNumber|Case|Tags|7.4.0|
|Get-LrTags|Case|Tags|7.4.0|
|New-LrTag|Case|Tags|7.4.0|
|Remove-LrTag|Case|Tags|7.4.0|
|Get-LrSearchResults|Search|Search|7.5.0|
|New-LrSearch|Search|Search|7.5.0|
|Test-LrFilterType|Search|Search|7.5.0|
|Get-LrAieDrilldown|AIE|AIE|7.4.0|
<|MERGE_RESOLUTION|>--- conflicted
+++ resolved
@@ -24,68 +24,6 @@
 
 Each command included in the LogRhythm.Tools module is deigned to be modular and built to leverage the power of the PowerShell pipeline.  The output of one LRT command can be sent for processing as input to the another command. And that output can be sent to yet another command. The result is a complex command chain or pipeline that is composed of a series of simple commands.
 
-## [Requirements](#Requirements)
-
-**Operating Systems**
-
-- Windows 7
-- Windows 8.1
-- Windows 10
-- Windows Server 2008r2
-- Windows Server 2012
-- Windows Server 2012r2
-- Windows Server 2019
-
-**Software**
-
-- Windows Management Framework 5.1
-- Windows .Net Framework 4.5.2
-
-**Permissions**
-
-- Ability to download resources from Github.com
-- Ability to extract archive files from zip
-- User level privileges to run PowerShell
-- User level privileges to install PowerShell modules
-
-**Credentials**
-
-***Required***
-
-- LogRhythm API Key
-
-***Optional***
-
-- Recorded Future API Key
-- Shodan API Key
-- Urlscan API Key
-- VirusTotal API Key
-
-
-
-> NOTE: For specific Cmdlet requirements reference the section [Cmdlet Version Requirements](#Cmdlet-Version-Requirements)
-
-## Installation
-
-* <a href="https://github.com/LogRhythm-Tools/LogRhythm.Tools/releases" target="_blank">Download</a> and extract the LogRhythm.Tools release package
-* Run setup.ps1 on a host that meets LogRhythm.Tools system [requirements](#Requirements)
-* Follow the directions presented through the interactive installer
-  * To apply configuration changes re-run the setup.ps1
-* Once installation has been complete follow these steps to test basic functionality
-  * Open <code>powershell.exe</code>
-  * Enter <code>Import-Module LogRhythm.Tools</code>
-    * Verify no errors were returned during module import
-  * Execute LogRhythm.Tools Cmdlet(s)
-    * <code>Get-LrLists</code>
-    * <code>Get-LrEntities</code>
-    * <code>Get-LrUsers</code>
-
-For additional examples on how to leverage LogRhythm.Tools check out the [Examples](#examples) section.
-
-## Coming Soon
-
-Our 1.0 release is just around the corner, and we will be publishing a pre-release candidate on July 31st, 2020.  Stay tuned for more information, documentation and other materials that will help you in getting started with the LogRhythm.Tools module!
-<<<<<<< HEAD
 
 # Getting Started
 
@@ -146,11 +84,9 @@
     * <code>Get-LrUsers</code>
 
 ### Installation Demo
-<img src="https://raw.githubusercontent.com/LogRhythm-Tools/LogRhythm.Tools/Documentation-2/docs/examples/LR.Tools_Installer.gif" width="750" />
+<img src="https://raw.githubusercontent.com/LogRhythm-Tools/LogRhythm.Tools/master/docs/examples/LR.Tools_Installer.gif" width="750" />
 
 For additional examples on how to leverage LogRhythm.Tools check out the [Examples](#examples) section.
-=======
->>>>>>> 85703093
 
 ---------
 
@@ -218,10 +154,6 @@
     owner            : 1
 </code>
 
-<<<<<<< HEAD
-=======
-
->>>>>>> 85703093
 #### Retrieving list values
 The list LRT : Domain : ConfLo : Blacklisted Dns Name appears interesting and we want to review only the list values populated on the list.  For this we'll make use of the Get-LrListItems cmdlet where we can reference our target list by its name, LRT : Domain : ConfLo : Blacklisted Dns Name or by its GUID 7328F064-6E70-45E8-8881-B9917F15C9D3.  This is thanks to the implementation design of the LogRhythm Tools cmdlets. 
 
