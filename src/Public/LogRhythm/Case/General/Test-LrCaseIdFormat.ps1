--- conflicted
+++ resolved
@@ -38,11 +38,7 @@
 
     [CmdletBinding()]
     Param(
-<<<<<<< HEAD
-        [Parameter(Mandatory = $true,ValueFromPipeline = $true,Position=0)]
-=======
         [Parameter(Mandatory = $true,ValueFromPipeline = $true, Position = 0)]
->>>>>>> 0e28f070
         [ValidateNotNull()]
         [object] $Id
     )
@@ -63,8 +59,6 @@
             Note        =   $null
         }
 
-<<<<<<< HEAD
-=======
         
         # We may have received a full case object.  Check to see if it has a property for ID and Number
         if ($Id.Id -and $Id.Number) {
@@ -72,7 +66,6 @@
             $Id = $Id.Number
         }
 
->>>>>>> 0e28f070
         # Check if ID value is an integer
         if ([int]::TryParse($Id, [ref]$_int)) {
             Write-Verbose "[$Me]: Id parses as integer."
