--- conflicted
+++ resolved
@@ -78,13 +78,6 @@
             Position = 0
         )]
         [ValidateNotNull()]
-<<<<<<< HEAD
-        [pscredential] $Credential = $LrtConfig.LogRhythm.ApiKey,
-
-
-        [Parameter(Mandatory = $true, ValueFromPipeline = $true ,ValueFromPipelineByPropertyName = $true, Position = 1)]
-=======
->>>>>>> 0e28f070
         [object] $Id,
 
 
