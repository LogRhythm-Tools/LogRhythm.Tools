--- conflicted
+++ resolved
@@ -33,11 +33,6 @@
         [object] $Id
     )
 
-<<<<<<< HEAD
-
-
-=======
->>>>>>> a67cdd54
     Begin {
         # [Ref] placeholder for TryParse
         $_int = 0
