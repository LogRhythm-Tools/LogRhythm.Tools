--- conflicted
+++ resolved
@@ -47,9 +47,6 @@
 
 
         [Parameter(Mandatory = $false, Position = 1)]
-<<<<<<< HEAD
-        [string]$TaskId,
-=======
         [ValidateNotNullOrEmpty()]
         [string] $Sort,
 
@@ -57,7 +54,6 @@
         [Parameter(Mandatory = $false,  Position = 2)]
         [ValidateNotNullOrEmpty()]
         [string] $GroupBy = "",
->>>>>>> 0e28f070
 
 
         [Parameter(Mandatory = $false,  Position = 3)]
