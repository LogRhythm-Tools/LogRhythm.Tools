--- conflicted
+++ resolved
@@ -173,15 +173,12 @@
         [ValidateSet('both','login', 'email', ignorecase=$true)]
         [string] $Identifier5Type = "both",
 
-<<<<<<< HEAD
                 
-        [Parameter(Mandatory = $false, Position = 20)]
+        [Parameter(Mandatory = $false, Position = 21)]
         [switch] $PassThru,
 
-=======
->>>>>>> 1d08df49
-
-        [Parameter(Mandatory = $false, Position = 21)]
+
+        [Parameter(Mandatory = $false, Position = 22)]
         [ValidateNotNull()]
         [pscredential] $Credential = $LrtConfig.LogRhythm.ApiKey
     )
